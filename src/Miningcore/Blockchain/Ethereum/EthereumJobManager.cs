--- conflicted
+++ resolved
@@ -491,7 +491,6 @@
                     if(shareEtchash.IsBlockCandidate)
                     {
                         logger.Info(() => $"Daemon accepted block {shareEtchash.BlockHeight} submitted by {context.Miner}");
-<<<<<<< HEAD
 
                         OnBlockFound();
                     }
@@ -518,34 +517,6 @@
                     {
                         logger.Info(() => $"Daemon accepted block {shareUbqhash.BlockHeight} submitted by {context.Miner}");
 
-=======
-
-                        OnBlockFound();
-                    }
-                }
-                
-                return shareEtchash;
-            case "UBIQ":
-                var (shareUbqhash, fullNonceHexUbqhash, headerHashUbqhash, mixHashUbqhash) = await job.ProcessShareUbqHashAsync(worker, workerName, nonce, ubqhash, ct);
-                
-                // enrich share with common data
-                shareUbqhash.PoolId = poolConfig.Id;
-                shareUbqhash.NetworkDifficulty = BlockchainStats.NetworkDifficulty;
-                shareUbqhash.Source = clusterConfig.ClusterName;
-                shareUbqhash.Created = clock.Now;
-
-                // if block candidate, submit & check if accepted by network
-                if(shareUbqhash.IsBlockCandidate)
-                {
-                    logger.Info(() => $"Submitting block {shareUbqhash.BlockHeight}");
-
-                    shareUbqhash.IsBlockCandidate = await SubmitBlockAsync(shareUbqhash, fullNonceHexUbqhash, headerHashUbqhash, mixHashUbqhash);
-
-                    if(shareUbqhash.IsBlockCandidate)
-                    {
-                        logger.Info(() => $"Daemon accepted block {shareUbqhash.BlockHeight} submitted by {context.Miner}");
-
->>>>>>> bfabc54f
                         OnBlockFound();
                     }
                 }
@@ -566,19 +537,11 @@
                     logger.Info(() => $"Submitting block {share.BlockHeight}");
 
                     share.IsBlockCandidate = await SubmitBlockAsync(share, fullNonceHex, headerHash, mixHash);
-<<<<<<< HEAD
 
                     if(share.IsBlockCandidate)
                     {
                         logger.Info(() => $"Daemon accepted block {share.BlockHeight} submitted by {context.Miner}");
 
-=======
-
-                    if(share.IsBlockCandidate)
-                    {
-                        logger.Info(() => $"Daemon accepted block {share.BlockHeight} submitted by {context.Miner}");
-
->>>>>>> bfabc54f
                         OnBlockFound();
                     }
                 }
