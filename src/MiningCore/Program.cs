<<<<<<< HEAD
﻿/*
Copyright 2017 Coin Foundry (coinfoundry.org)
Authors: Oliver Weichhold (oliver@weichhold.com)

Permission is hereby granted, free of charge, to any person obtaining a copy of this software and
associated documentation files (the "Software"), to deal in the Software without restriction,
including without limitation the rights to use, copy, modify, merge, publish, distribute, sublicense,
and/or sell copies of the Software, and to permit persons to whom the Software is furnished to do so,
subject to the following conditions:

The above copyright notice and this permission notice shall be included in all copies or substantial
portions of the Software.

THE SOFTWARE IS PROVIDED "AS IS", WITHOUT WARRANTY OF ANY KIND, EXPRESS OR IMPLIED, INCLUDING BUT NOT
LIMITED TO THE WARRANTIES OF MERCHANTABILITY, FITNESS FOR A PARTICULAR PURPOSE AND NONINFRINGEMENT.
IN NO EVENT SHALL THE AUTHORS OR COPYRIGHT HOLDERS BE LIABLE FOR ANY CLAIM, DAMAGES OR OTHER LIABILITY,
WHETHER IN AN ACTION OF CONTRACT, TORT OR OTHERWISE, ARISING FROM, OUT OF OR IN CONNECTION WITH THE
SOFTWARE OR THE USE OR OTHER DEALINGS IN THE SOFTWARE.
=======
/*
Copyright 2017 Coin Foundry (coinfoundry.org)
Authors: Oliver Weichhold (oliver@weichhold.com)

Permission is hereby granted, free of charge, to any person obtaining a copy of this software and
associated documentation files (the "Software"), to deal in the Software without restriction,
including without limitation the rights to use, copy, modify, merge, publish, distribute, sublicense,
and/or sell copies of the Software, and to permit persons to whom the Software is furnished to do so,
subject to the following conditions:

The above copyright notice and this permission notice shall be included in all copies or substantial
portions of the Software.

THE SOFTWARE IS PROVIDED "AS IS", WITHOUT WARRANTY OF ANY KIND, EXPRESS OR IMPLIED, INCLUDING BUT NOT
LIMITED TO THE WARRANTIES OF MERCHANTABILITY, FITNESS FOR A PARTICULAR PURPOSE AND NONINFRINGEMENT.
IN NO EVENT SHALL THE AUTHORS OR COPYRIGHT HOLDERS BE LIABLE FOR ANY CLAIM, DAMAGES OR OTHER LIABILITY,
WHETHER IN AN ACTION OF CONTRACT, TORT OR OTHERWISE, ARISING FROM, OUT OF OR IN CONNECTION WITH THE
SOFTWARE OR THE USE OR OTHER DEALINGS IN THE SOFTWARE.
>>>>>>> d692f5cc
*/

using System;
using System.Collections.Generic;
using System.Diagnostics;
using System.IO;
using System.Linq;
using System.Reactive;
using System.Reactive.Linq;
using System.Reactive.Threading.Tasks;
using System.Reflection;
using System.Runtime.InteropServices;
using System.Text;
using System.Text.RegularExpressions;
using System.Threading;
using System.Threading.Tasks;
using Autofac;
using Autofac.Features.Metadata;
using AutoMapper;
using FluentValidation;
using Microsoft.Extensions.CommandLineUtils;
using MiningCore.Api;
using MiningCore.Api.Responses;
using MiningCore.Configuration;
using MiningCore.Crypto.Hashing.Algorithms;
using MiningCore.Crypto.Hashing.Equihash;
using MiningCore.Extensions;
using MiningCore.Mining;
using MiningCore.Native;
using MiningCore.Notifications;
using MiningCore.Payments;
using MiningCore.Persistence.Dummy;
using MiningCore.Persistence.Postgres;
using MiningCore.Persistence.Postgres.Repositories;
using MiningCore.Util;
using Newtonsoft.Json;
using Newtonsoft.Json.Serialization;
using NLog;
using NLog.Conditions;
using NLog.Config;
using NLog.Layouts;
using NLog.Targets;
using JsonSerializer = Newtonsoft.Json.JsonSerializer;

namespace MiningCore
{
    public class Program
    {
        private static readonly CancellationTokenSource cts = new CancellationTokenSource();
        private static ILogger logger;
        private static IContainer container;
        private static CommandOption dumpConfigOption;
        private static CommandOption shareRecoveryOption;
        private static ShareRecorder shareRecorder;
        private static ShareRelay shareRelay;
        private static ShareReceiver shareReceiver;
        private static PayoutManager payoutManager;
        private static StatsRecorder statsRecorder;
        private static ClusterConfig clusterConfig;
        private static ApiServer apiServer;
        private static NotificationService notificationService;
        private static readonly Dictionary<string, IMiningPool> pools = new Dictionary<string, IMiningPool>();

        public static AdminGcStats gcStats = new AdminGcStats();

        private static readonly Regex regexJsonTypeConversionError =
            new Regex("\"([^\"]+)\"[^\']+\'([^\']+)\'.+\\s(\\d+),.+\\s(\\d+)", RegexOptions.Compiled);

        public static void Main(string[] args)
        {
            try
            {
                AppDomain.CurrentDomain.UnhandledException += OnAppDomainUnhandledException;
                AppDomain.CurrentDomain.ProcessExit += OnProcessExit;
                Console.CancelKeyPress += OnCancelKeyPress;
#if DEBUG
                PreloadNativeLibs();
#endif
                //TouchNativeLibs();
                if (!HandleCommandLineOptions(args, out var configFile))
                    return;

                Logo();
                clusterConfig = ReadConfig(configFile);

                if (dumpConfigOption.HasValue())
                {
                    DumpParsedConfig(clusterConfig);
                    return;
                }

                ValidateConfig();
                Bootstrap();
                LogRuntimeInfo();

                if (!shareRecoveryOption.HasValue())
                {
                    if (!cts.IsCancellationRequested)
                        Start().Wait(cts.Token);
                }

                else
                    RecoverShares(shareRecoveryOption.Value());
            }

<<<<<<< HEAD
            catch (PoolStartupAbortException ex)
=======
            catch(PoolStartupAbortException ex)
>>>>>>> d692f5cc
            {
                if (!string.IsNullOrEmpty(ex.Message))
                    Console.WriteLine(ex.Message);

                Console.WriteLine("\nCluster cannot start. Good Bye!");
            }

<<<<<<< HEAD
            catch (JsonException)
=======
            catch(JsonException)
>>>>>>> d692f5cc
            {
                // ignored
            }

<<<<<<< HEAD
            catch (IOException)
=======
            catch(IOException)
>>>>>>> d692f5cc
            {
                // ignored
            }

<<<<<<< HEAD
            catch (AggregateException ex)
=======
            catch(AggregateException ex)
>>>>>>> d692f5cc
            {
                if (!(ex.InnerExceptions.First() is PoolStartupAbortException))
                    Console.WriteLine(ex);

                Console.WriteLine("Cluster cannot start. Good Bye!");
            }

<<<<<<< HEAD
            catch (OperationCanceledException)
=======
            catch(OperationCanceledException)
>>>>>>> d692f5cc
            {
                // Ctrl+C
            }

<<<<<<< HEAD
            catch (Exception ex)
=======
            catch(Exception ex)
>>>>>>> d692f5cc
            {
                Console.WriteLine(ex);

                Console.WriteLine("Cluster cannot start. Good Bye!");
            }

            Shutdown();

            Process.GetCurrentProcess().Kill();
        }

        private static void LogRuntimeInfo()
        {
            logger.Info(() => $"{RuntimeInformation.FrameworkDescription.Trim()} on {RuntimeInformation.OSDescription.Trim()} [{RuntimeInformation.ProcessArchitecture}]");
        }

        private static void ValidateConfig()
        {
            // set some defaults
<<<<<<< HEAD
            foreach (var config in clusterConfig.Pools)
=======
            foreach(var config in clusterConfig.Pools)
>>>>>>> d692f5cc
            {
                if (!config.EnableInternalStratum.HasValue)
                    config.EnableInternalStratum = config.ExternalStratums == null || config.ExternalStratums.Length == 0;
            }

            try
            {
                clusterConfig.Validate();
            }

<<<<<<< HEAD
            catch (ValidationException ex)
=======
            catch(ValidationException ex)
>>>>>>> d692f5cc
            {
                Console.WriteLine($"Configuration is not valid:\n\n{string.Join("\n", ex.Errors.Select(x => "=> " + x.ErrorMessage))}");
                throw new PoolStartupAbortException(string.Empty);
            }
        }

        private static void DumpParsedConfig(ClusterConfig config)
        {
            Console.WriteLine("\nCurrent configuration as parsed from config file:");

            Console.WriteLine(JsonConvert.SerializeObject(config, new JsonSerializerSettings
            {
                ContractResolver = new CamelCasePropertyNamesContractResolver(),
                Formatting = Formatting.Indented
            }));
        }

        private static bool HandleCommandLineOptions(string[] args, out string configFile)
        {
            configFile = null;

            var app = new CommandLineApplication(false)
            {
                FullName = "MiningCore - Pool Mining Engine",
                ShortVersionGetter = () => $"v{Assembly.GetEntryAssembly().GetName().Version}",
                LongVersionGetter = () => $"v{Assembly.GetEntryAssembly().GetName().Version}"
            };

            var versionOption = app.Option("-v|--version", "Version Information", CommandOptionType.NoValue);
            var configFileOption = app.Option("-c|--config <configfile>", "Configuration File",
                CommandOptionType.SingleValue);
            dumpConfigOption = app.Option("-dc|--dumpconfig",
                "Dump the configuration (useful for trouble-shooting typos in the config file)",
                CommandOptionType.NoValue);
            shareRecoveryOption = app.Option("-rs", "Import lost shares using existing recovery file",
                CommandOptionType.SingleValue);
            app.HelpOption("-? | -h | --help");

            app.Execute(args);

            if (versionOption.HasValue())
            {
                app.ShowVersion();
                return false;
            }

            if (!configFileOption.HasValue())
            {
                app.ShowHelp();
                return false;
            }

            configFile = configFileOption.Value();

            return true;
        }

        private static void Bootstrap()
        {
            // Service collection
            var builder = new ContainerBuilder();

            builder.RegisterAssemblyModules(typeof(AutofacModule).GetTypeInfo().Assembly);
            builder.RegisterInstance(clusterConfig);

            // AutoMapper
            var amConf = new MapperConfiguration(cfg => { cfg.AddProfile(new AutoMapperProfile()); });
            builder.Register((ctx, parms) => amConf.CreateMapper());

            ConfigurePersistence(builder);
            container = builder.Build();
            ConfigureLogging();
            ConfigureMisc();
            ValidateRuntimeEnvironment();
            MonitorGc();
        }

        private static ClusterConfig ReadConfig(string file)
        {
            try
            {
                Console.WriteLine($"Using configuration file {file}\n");

                var serializer = JsonSerializer.Create(new JsonSerializerSettings
                {
                    ContractResolver = new CamelCasePropertyNamesContractResolver()
                });

<<<<<<< HEAD
                using (var reader = new StreamReader(file, Encoding.UTF8))
                {
                    using (var jsonReader = new JsonTextReader(reader))
=======
                using(var reader = new StreamReader(file, Encoding.UTF8))
                {
                    using(var jsonReader = new JsonTextReader(reader))
>>>>>>> d692f5cc
                    {
                        return serializer.Deserialize<ClusterConfig>(jsonReader);
                    }
                }
            }

<<<<<<< HEAD
            catch (JsonSerializationException ex)
=======
            catch(JsonSerializationException ex)
>>>>>>> d692f5cc
            {
                HumanizeJsonParseException(ex);
                throw;
            }

<<<<<<< HEAD
            catch (JsonException ex)
=======
            catch(JsonException ex)
>>>>>>> d692f5cc
            {
                Console.WriteLine($"Error: {ex.Message}");
                throw;
            }

<<<<<<< HEAD
            catch (IOException ex)
=======
            catch(IOException ex)
>>>>>>> d692f5cc
            {
                Console.WriteLine($"Error: {ex.Message}");
                throw;
            }
        }

        private static void HumanizeJsonParseException(JsonSerializationException ex)
        {
            var m = regexJsonTypeConversionError.Match(ex.Message);

            if (m.Success)
            {
                var value = m.Groups[1].Value;
                var type = Type.GetType(m.Groups[2].Value);
                var line = m.Groups[3].Value;
                var col = m.Groups[4].Value;

                if (type == typeof(CoinType))
                    Console.WriteLine($"Error: Coin '{value}' is not (yet) supported (line {line}, column {col})");
                else if (type == typeof(PayoutScheme))
                    Console.WriteLine(
                        $"Error: Payout scheme '{value}' is not (yet) supported (line {line}, column {col})");
            }

            else
            {
                Console.WriteLine($"Error: {ex.Message}");
            }
        }

        private static void ValidateRuntimeEnvironment()
        {
            // root check
            if (!RuntimeInformation.IsOSPlatform(OSPlatform.Windows) && Environment.UserName == "root")
                logger.Warn(() => "Running as root is discouraged!");
        }

        private static void MonitorGc()
        {
            var thread = new Thread(() =>
            {
                var sw = new Stopwatch();

<<<<<<< HEAD
                while (true)
=======
                while(true)
>>>>>>> d692f5cc
                {
                    var s = GC.WaitForFullGCApproach();
                    if (s == GCNotificationStatus.Succeeded)
                    {
                        logger.Info(() => "FullGC soon");
                        sw.Start();
                    }

                    s = GC.WaitForFullGCComplete();

                    if (s == GCNotificationStatus.Succeeded)
                    {
                        logger.Info(() => "FullGC completed");

                        sw.Stop();

                        if (sw.Elapsed.TotalSeconds > gcStats.MaxFullGcDuration)
                            gcStats.MaxFullGcDuration = sw.Elapsed.TotalSeconds;

                        sw.Reset();
                    }
                }
            });

            GC.RegisterForFullGCNotification(1, 1);
            thread.Start();
        }

        private static void Logo()
        {
<<<<<<< HEAD
            Console.WriteLine($@"
 ███╗   ███╗██╗███╗   ██╗██╗███╗   ██╗ ██████╗  ██████╗ ██████╗ ██████╗ ███████╗
 ████╗ ████║██║████╗  ██║██║████╗  ██║██╔════╝ ██╔════╝██╔═══██╗██╔══██╗██╔════╝
 ██╔████╔██║██║██╔██╗ ██║██║██╔██╗ ██║██║  ███╗██║     ██║   ██║██████╔╝█████╗
 ██║╚██╔╝██║██║██║╚██╗██║██║██║╚██╗██║██║   ██║██║     ██║   ██║██╔══██╗██╔══╝
 ██║ ╚═╝ ██║██║██║ ╚████║██║██║ ╚████║╚██████╔╝╚██████╗╚██████╔╝██║  ██║███████╗
=======
            Console.WriteLine($@"
 ███╗   ███╗██╗███╗   ██╗██╗███╗   ██╗ ██████╗  ██████╗ ██████╗ ██████╗ ███████╗
 ████╗ ████║██║████╗  ██║██║████╗  ██║██╔════╝ ██╔════╝██╔═══██╗██╔══██╗██╔════╝
 ██╔████╔██║██║██╔██╗ ██║██║██╔██╗ ██║██║  ███╗██║     ██║   ██║██████╔╝█████╗
 ██║╚██╔╝██║██║██║╚██╗██║██║██║╚██╗██║██║   ██║██║     ██║   ██║██╔══██╗██╔══╝
 ██║ ╚═╝ ██║██║██║ ╚████║██║██║ ╚████║╚██████╔╝╚██████╗╚██████╔╝██║  ██║███████╗
>>>>>>> d692f5cc
");
            Console.WriteLine($" https://github.com/coinfoundry/miningcore\n");
            Console.WriteLine($" Please contribute to the development of the project by donating:\n");
            Console.WriteLine($" BTC  - 17QnVor1B6oK1rWnVVBrdX9gFzVkZZbhDm");
            Console.WriteLine($" LTC  - LTK6CWastkmBzGxgQhTTtCUjkjDA14kxzC");
            Console.WriteLine($" DASH - XqpBAV9QCaoLnz42uF5frSSfrJTrqHoxjp");
            Console.WriteLine($" ZEC  - t1YHZHz2DGVMJiggD2P4fBQ2TAPgtLSUwZ7");
            Console.WriteLine($" ZCL  - t1MFU1vD3YKgsK6Uh8hW7UTY8mKAV2xVqBr");
            Console.WriteLine($" ETH  - 0xcb55abBfe361B12323eb952110cE33d5F28BeeE1");
            Console.WriteLine($" ETC  - 0xF8cCE9CE143C68d3d4A7e6bf47006f21Cfcf93c0");
            Console.WriteLine($" XMR  - 475YVJbPHPedudkhrcNp1wDcLMTGYusGPF5fqE7XjnragVLPdqbCHBdZg3dF4dN9hXMjjvGbykS6a77dTAQvGrpiQqHp2eH");
            Console.WriteLine();
        }

        private static void ConfigureLogging()
        {
            var config = clusterConfig.Logging;
            var loggingConfig = new LoggingConfiguration();

            if (config != null)
            {
                // parse level
                var level = !string.IsNullOrEmpty(config.Level)
                    ? LogLevel.FromString(config.Level)
                    : LogLevel.Info;

                var layout = "[${longdate}] [${level:format=FirstCharacter:uppercase=true}] [${logger:shortName=true}] ${message} ${exception:format=ToString,StackTrace}";

                if (config.EnableConsoleLog)
                {
                    if (config.EnableConsoleColors)
                    {
                        var target = new ColoredConsoleTarget("console")
                        {
                            Layout = layout
                        };

                        target.RowHighlightingRules.Add(new ConsoleRowHighlightingRule(
                            ConditionParser.ParseExpression("level == LogLevel.Trace"),
                            ConsoleOutputColor.DarkMagenta, ConsoleOutputColor.NoChange));

                        target.RowHighlightingRules.Add(new ConsoleRowHighlightingRule(
                            ConditionParser.ParseExpression("level == LogLevel.Debug"),
                            ConsoleOutputColor.Gray, ConsoleOutputColor.NoChange));

                        target.RowHighlightingRules.Add(new ConsoleRowHighlightingRule(
                            ConditionParser.ParseExpression("level == LogLevel.Info"),
                            ConsoleOutputColor.White, ConsoleOutputColor.NoChange));

                        target.RowHighlightingRules.Add(new ConsoleRowHighlightingRule(
                            ConditionParser.ParseExpression("level == LogLevel.Warn"),
                            ConsoleOutputColor.Yellow, ConsoleOutputColor.NoChange));

                        target.RowHighlightingRules.Add(new ConsoleRowHighlightingRule(
                            ConditionParser.ParseExpression("level == LogLevel.Error"),
                            ConsoleOutputColor.Red, ConsoleOutputColor.NoChange));

                        target.RowHighlightingRules.Add(new ConsoleRowHighlightingRule(
                            ConditionParser.ParseExpression("level == LogLevel.Fatal"),
                            ConsoleOutputColor.DarkRed, ConsoleOutputColor.White));

                        loggingConfig.AddTarget(target);
                        loggingConfig.AddRule(level, LogLevel.Fatal, target);
                    }

                    else
                    {
                        var target = new ConsoleTarget("console")
                        {
                            Layout = layout
                        };

                        loggingConfig.AddTarget(target);
                        loggingConfig.AddRule(level, LogLevel.Fatal, target);
                    }
                }

                if (!string.IsNullOrEmpty(config.LogFile))
                {
                    var target = new FileTarget("file")
                    {
                        FileName = GetLogPath(config, config.LogFile),
                        FileNameKind = FilePathKind.Unknown,
                        Layout = layout
                    };

                    loggingConfig.AddTarget(target);
                    loggingConfig.AddRule(level, LogLevel.Fatal, target);
                }

                if (config.PerPoolLogFile)
                {
<<<<<<< HEAD
                    foreach (var poolConfig in clusterConfig.Pools)
=======
                    foreach(var poolConfig in clusterConfig.Pools)
>>>>>>> d692f5cc
                    {
                        var target = new FileTarget(poolConfig.Id)
                        {
                            FileName = GetLogPath(config, poolConfig.Id + ".log"),
                            FileNameKind = FilePathKind.Unknown,
                            Layout = layout
                        };

                        loggingConfig.AddTarget(target);
                        loggingConfig.AddRule(level, LogLevel.Fatal, target, poolConfig.Id);
                    }
                }
            }

            LogManager.Configuration = loggingConfig;

            logger = LogManager.GetCurrentClassLogger();
        }

        private static Layout GetLogPath(ClusterLoggingConfig config, string name)
        {
            if (string.IsNullOrEmpty(config.LogBaseDirectory))
                return name;

            return Path.Combine(config.LogBaseDirectory, name);
        }

        private static void ConfigureMisc()
        {
            // Configure Equihash
            if (clusterConfig.EquihashMaxThreads.HasValue)
                EquihashSolverBase.MaxThreads = clusterConfig.EquihashMaxThreads.Value;
        }

        private static void ConfigurePersistence(ContainerBuilder builder)
        {
            if (clusterConfig.Persistence == null &&
                clusterConfig.PaymentProcessing?.Enabled == true &&
                clusterConfig.ShareRelay == null)
                logger.ThrowLogPoolStartupException("Persistence is not configured!");

            if (clusterConfig.Persistence?.Postgres != null)
                ConfigurePostgres(clusterConfig.Persistence.Postgres, builder);
            else
                ConfigureDummyPersistence(builder);
        }

        private static void ConfigurePostgres(DatabaseConfig pgConfig, ContainerBuilder builder)
        {
            // validate config
            if (string.IsNullOrEmpty(pgConfig.Host))
                logger.ThrowLogPoolStartupException("Postgres configuration: invalid or missing 'host'");

            if (pgConfig.Port == 0)
                logger.ThrowLogPoolStartupException("Postgres configuration: invalid or missing 'port'");

            if (string.IsNullOrEmpty(pgConfig.Database))
                logger.ThrowLogPoolStartupException("Postgres configuration: invalid or missing 'database'");

            if (string.IsNullOrEmpty(pgConfig.User))
                logger.ThrowLogPoolStartupException("Postgres configuration: invalid or missing 'user'");

            // build connection string
            var connectionString = $"Server={pgConfig.Host};Port={pgConfig.Port};Database={pgConfig.Database};User Id={pgConfig.User};Password={pgConfig.Password};CommandTimeout=900;";

            // register connection factory
            builder.RegisterInstance(new PgConnectionFactory(connectionString))
                .AsImplementedInterfaces();

            // register repositories
            builder.RegisterAssemblyTypes(Assembly.GetExecutingAssembly())
                .Where(t =>
                    t.Namespace.StartsWith(typeof(ShareRepository).Namespace))
                .AsImplementedInterfaces()
                .SingleInstance();
        }

        private static void ConfigureDummyPersistence(ContainerBuilder builder)
        {
            // register connection factory
            builder.RegisterInstance(new DummyConnectionFactory(string.Empty))
                .AsImplementedInterfaces();

            // register repositories
            builder.RegisterAssemblyTypes(Assembly.GetExecutingAssembly())
                .Where(t =>
                    t.Namespace.StartsWith(typeof(ShareRepository).Namespace))
                .AsImplementedInterfaces()
                .SingleInstance();
        }

        private static async Task Start()
        {
            notificationService = container.Resolve<NotificationService>();

            if (clusterConfig.ShareRelay == null)
            {
                // start share recorder
                shareRecorder = container.Resolve<ShareRecorder>();
                shareRecorder.Start(clusterConfig);

                // start share receiver (for external shares)
                shareReceiver = container.Resolve<ShareReceiver>();
                shareReceiver.Start(clusterConfig);
            }

            else
            {
                // start share relay
                shareRelay = container.Resolve<ShareRelay>();
                shareRelay.Start(clusterConfig);
            }

            // start API
            if (clusterConfig.Api == null || clusterConfig.Api.Enabled)
            {
                apiServer = container.Resolve<ApiServer>();
                apiServer.Start(clusterConfig);
            }

            // start payment processor
            if (clusterConfig.PaymentProcessing?.Enabled == true &&
                clusterConfig.Pools.Any(x => x.PaymentProcessing?.Enabled == true))
            {
                payoutManager = container.Resolve<PayoutManager>();
                payoutManager.Configure(clusterConfig);

                payoutManager.Start();
            }

            else
                logger.Info("Payment processing is not enabled");

            if (clusterConfig.ShareRelay == null)
            {
                // start pool stats updater
                statsRecorder = container.Resolve<StatsRecorder>();
                statsRecorder.Configure(clusterConfig);
                statsRecorder.Start();
            }

            // start pools
            await Task.WhenAll(clusterConfig.Pools.Where(x => x.Enabled).Select(async poolConfig =>
            {
                // resolve pool implementation
                var poolImpl = container.Resolve<IEnumerable<Meta<Lazy<IMiningPool, CoinMetadataAttribute>>>>()
                    .First(x => x.Value.Metadata.SupportedCoins.Contains(poolConfig.Coin.Type)).Value;

                // create and configure
                var pool = poolImpl.Value;
                pool.Configure(poolConfig, clusterConfig);
                pools[poolConfig.Id] = pool;

                // pre-start attachments
                shareReceiver?.AttachPool(pool);
                statsRecorder?.AttachPool(pool);

                await pool.StartAsync(cts.Token);
            }));

            // keep running
            await Observable.Never<Unit>().ToTask(cts.Token);
        }

        private static void RecoverShares(string recoveryFilename)
        {
            shareRecorder = container.Resolve<ShareRecorder>();
            shareRecorder.RecoverShares(clusterConfig, recoveryFilename);
        }

        private static void OnAppDomainUnhandledException(object sender, UnhandledExceptionEventArgs e)
        {
            if (logger != null)
            {
                logger.Error(e.ExceptionObject);
                LogManager.Flush(TimeSpan.Zero);
            }

            Console.WriteLine("** AppDomain unhandled exception: {0}", e.ExceptionObject);
        }

        private static void OnCancelKeyPress(object sender, ConsoleCancelEventArgs e)
        {
            logger?.Info(() => "SIGINT received. Exiting.");
            Console.WriteLine("SIGINT received. Exiting.");

            try
            {
                cts?.Cancel();
            }
            catch
            {
            }

            e.Cancel = true;
        }

        private static void OnProcessExit(object sender, EventArgs e)
        {
            logger?.Info(() => "SIGTERM received. Exiting.");
            Console.WriteLine("SIGTERM received. Exiting.");

            try
            {
                cts?.Cancel();
            }
            catch
            {
            }
        }

        private static void Shutdown()
        {
            logger.Info(() => "Shutdown ...");
            Console.WriteLine("Shutdown...");

<<<<<<< HEAD
            foreach (var pool in pools.Values)
=======
            foreach(var pool in pools.Values)
>>>>>>> d692f5cc
                pool.Stop();

            shareRelay?.Stop();
            shareRecorder?.Stop();
            statsRecorder?.Stop();
        }

        private static void TouchNativeLibs()
        {
            Console.WriteLine(LibCryptonote.CryptonightHashSlow(Encoding.UTF8.GetBytes("test"), 0).ToHexString());
            Console.WriteLine(LibCryptonote.CryptonightHashFast(Encoding.UTF8.GetBytes("test")).ToHexString());
            Console.WriteLine(new Blake().Digest(Encoding.UTF8.GetBytes("test"), 0).ToHexString());
        }

        [DllImport("kernel32.dll", SetLastError = true)]
        private static extern IntPtr LoadLibraryEx(string lpFileName, IntPtr hReservedNull, uint dwFlags);

        private static readonly string[] NativeLibs =
        {
            "libmultihash.dll",
            "libcryptonote.dll"
        };

        /// <summary>
        /// work-around for libmultihash.dll not being found when running in dev-environment
        /// </summary>
        public static void PreloadNativeLibs()
        {
            if (!RuntimeInformation.IsOSPlatform(OSPlatform.Windows))
            {
                Console.WriteLine($"{nameof(PreloadNativeLibs)} only operates on Windows");
                return;
            }

            // load it
            var runtime = Environment.Is64BitProcess ? "win-x64" : "win-86";
            var appRoot = Path.GetDirectoryName(Assembly.GetExecutingAssembly().Location);

<<<<<<< HEAD
            foreach (var nativeLib in NativeLibs)
=======
            foreach(var nativeLib in NativeLibs)
>>>>>>> d692f5cc
            {
                var path = Path.Combine(appRoot, "runtimes", runtime, "native", nativeLib);
                var result = LoadLibraryEx(path, IntPtr.Zero, 0);

                if (result == IntPtr.Zero)
                    Console.WriteLine($"Unable to load {path}");
            }
        }
    }
<<<<<<< HEAD
}
=======
}
>>>>>>> d692f5cc
<|MERGE_RESOLUTION|>--- conflicted
+++ resolved
@@ -1,5 +1,4 @@
-<<<<<<< HEAD
-﻿/*
+/*
 Copyright 2017 Coin Foundry (coinfoundry.org)
 Authors: Oliver Weichhold (oliver@weichhold.com)
 
@@ -17,26 +16,6 @@
 IN NO EVENT SHALL THE AUTHORS OR COPYRIGHT HOLDERS BE LIABLE FOR ANY CLAIM, DAMAGES OR OTHER LIABILITY,
 WHETHER IN AN ACTION OF CONTRACT, TORT OR OTHERWISE, ARISING FROM, OUT OF OR IN CONNECTION WITH THE
 SOFTWARE OR THE USE OR OTHER DEALINGS IN THE SOFTWARE.
-=======
-/*
-Copyright 2017 Coin Foundry (coinfoundry.org)
-Authors: Oliver Weichhold (oliver@weichhold.com)
-
-Permission is hereby granted, free of charge, to any person obtaining a copy of this software and
-associated documentation files (the "Software"), to deal in the Software without restriction,
-including without limitation the rights to use, copy, modify, merge, publish, distribute, sublicense,
-and/or sell copies of the Software, and to permit persons to whom the Software is furnished to do so,
-subject to the following conditions:
-
-The above copyright notice and this permission notice shall be included in all copies or substantial
-portions of the Software.
-
-THE SOFTWARE IS PROVIDED "AS IS", WITHOUT WARRANTY OF ANY KIND, EXPRESS OR IMPLIED, INCLUDING BUT NOT
-LIMITED TO THE WARRANTIES OF MERCHANTABILITY, FITNESS FOR A PARTICULAR PURPOSE AND NONINFRINGEMENT.
-IN NO EVENT SHALL THE AUTHORS OR COPYRIGHT HOLDERS BE LIABLE FOR ANY CLAIM, DAMAGES OR OTHER LIABILITY,
-WHETHER IN AN ACTION OF CONTRACT, TORT OR OTHERWISE, ARISING FROM, OUT OF OR IN CONNECTION WITH THE
-SOFTWARE OR THE USE OR OTHER DEALINGS IN THE SOFTWARE.
->>>>>>> d692f5cc
 */
 
 using System;
@@ -142,11 +121,7 @@
                     RecoverShares(shareRecoveryOption.Value());
             }
 
-<<<<<<< HEAD
-            catch (PoolStartupAbortException ex)
-=======
             catch(PoolStartupAbortException ex)
->>>>>>> d692f5cc
             {
                 if (!string.IsNullOrEmpty(ex.Message))
                     Console.WriteLine(ex.Message);
@@ -154,29 +129,17 @@
                 Console.WriteLine("\nCluster cannot start. Good Bye!");
             }
 
-<<<<<<< HEAD
-            catch (JsonException)
-=======
             catch(JsonException)
->>>>>>> d692f5cc
             {
                 // ignored
             }
 
-<<<<<<< HEAD
-            catch (IOException)
-=======
             catch(IOException)
->>>>>>> d692f5cc
             {
                 // ignored
             }
 
-<<<<<<< HEAD
-            catch (AggregateException ex)
-=======
             catch(AggregateException ex)
->>>>>>> d692f5cc
             {
                 if (!(ex.InnerExceptions.First() is PoolStartupAbortException))
                     Console.WriteLine(ex);
@@ -184,20 +147,12 @@
                 Console.WriteLine("Cluster cannot start. Good Bye!");
             }
 
-<<<<<<< HEAD
-            catch (OperationCanceledException)
-=======
             catch(OperationCanceledException)
->>>>>>> d692f5cc
             {
                 // Ctrl+C
             }
 
-<<<<<<< HEAD
-            catch (Exception ex)
-=======
             catch(Exception ex)
->>>>>>> d692f5cc
             {
                 Console.WriteLine(ex);
 
@@ -217,11 +172,7 @@
         private static void ValidateConfig()
         {
             // set some defaults
-<<<<<<< HEAD
-            foreach (var config in clusterConfig.Pools)
-=======
             foreach(var config in clusterConfig.Pools)
->>>>>>> d692f5cc
             {
                 if (!config.EnableInternalStratum.HasValue)
                     config.EnableInternalStratum = config.ExternalStratums == null || config.ExternalStratums.Length == 0;
@@ -232,11 +183,7 @@
                 clusterConfig.Validate();
             }
 
-<<<<<<< HEAD
-            catch (ValidationException ex)
-=======
             catch(ValidationException ex)
->>>>>>> d692f5cc
             {
                 Console.WriteLine($"Configuration is not valid:\n\n{string.Join("\n", ex.Errors.Select(x => "=> " + x.ErrorMessage))}");
                 throw new PoolStartupAbortException(string.Empty);
@@ -325,46 +272,28 @@
                     ContractResolver = new CamelCasePropertyNamesContractResolver()
                 });
 
-<<<<<<< HEAD
-                using (var reader = new StreamReader(file, Encoding.UTF8))
-                {
-                    using (var jsonReader = new JsonTextReader(reader))
-=======
                 using(var reader = new StreamReader(file, Encoding.UTF8))
                 {
                     using(var jsonReader = new JsonTextReader(reader))
->>>>>>> d692f5cc
                     {
                         return serializer.Deserialize<ClusterConfig>(jsonReader);
                     }
                 }
             }
 
-<<<<<<< HEAD
-            catch (JsonSerializationException ex)
-=======
             catch(JsonSerializationException ex)
->>>>>>> d692f5cc
             {
                 HumanizeJsonParseException(ex);
                 throw;
             }
 
-<<<<<<< HEAD
-            catch (JsonException ex)
-=======
             catch(JsonException ex)
->>>>>>> d692f5cc
             {
                 Console.WriteLine($"Error: {ex.Message}");
                 throw;
             }
 
-<<<<<<< HEAD
-            catch (IOException ex)
-=======
             catch(IOException ex)
->>>>>>> d692f5cc
             {
                 Console.WriteLine($"Error: {ex.Message}");
                 throw;
@@ -408,11 +337,7 @@
             {
                 var sw = new Stopwatch();
 
-<<<<<<< HEAD
-                while (true)
-=======
                 while(true)
->>>>>>> d692f5cc
                 {
                     var s = GC.WaitForFullGCApproach();
                     if (s == GCNotificationStatus.Succeeded)
@@ -443,21 +368,12 @@
 
         private static void Logo()
         {
-<<<<<<< HEAD
             Console.WriteLine($@"
  ███╗   ███╗██╗███╗   ██╗██╗███╗   ██╗ ██████╗  ██████╗ ██████╗ ██████╗ ███████╗
  ████╗ ████║██║████╗  ██║██║████╗  ██║██╔════╝ ██╔════╝██╔═══██╗██╔══██╗██╔════╝
  ██╔████╔██║██║██╔██╗ ██║██║██╔██╗ ██║██║  ███╗██║     ██║   ██║██████╔╝█████╗
  ██║╚██╔╝██║██║██║╚██╗██║██║██║╚██╗██║██║   ██║██║     ██║   ██║██╔══██╗██╔══╝
  ██║ ╚═╝ ██║██║██║ ╚████║██║██║ ╚████║╚██████╔╝╚██████╗╚██████╔╝██║  ██║███████╗
-=======
-            Console.WriteLine($@"
- ███╗   ███╗██╗███╗   ██╗██╗███╗   ██╗ ██████╗  ██████╗ ██████╗ ██████╗ ███████╗
- ████╗ ████║██║████╗  ██║██║████╗  ██║██╔════╝ ██╔════╝██╔═══██╗██╔══██╗██╔════╝
- ██╔████╔██║██║██╔██╗ ██║██║██╔██╗ ██║██║  ███╗██║     ██║   ██║██████╔╝█████╗
- ██║╚██╔╝██║██║██║╚██╗██║██║██║╚██╗██║██║   ██║██║     ██║   ██║██╔══██╗██╔══╝
- ██║ ╚═╝ ██║██║██║ ╚████║██║██║ ╚████║╚██████╔╝╚██████╗╚██████╔╝██║  ██║███████╗
->>>>>>> d692f5cc
 ");
             Console.WriteLine($" https://github.com/coinfoundry/miningcore\n");
             Console.WriteLine($" Please contribute to the development of the project by donating:\n");
@@ -550,11 +466,7 @@
 
                 if (config.PerPoolLogFile)
                 {
-<<<<<<< HEAD
-                    foreach (var poolConfig in clusterConfig.Pools)
-=======
                     foreach(var poolConfig in clusterConfig.Pools)
->>>>>>> d692f5cc
                     {
                         var target = new FileTarget(poolConfig.Id)
                         {
@@ -771,11 +683,7 @@
             logger.Info(() => "Shutdown ...");
             Console.WriteLine("Shutdown...");
 
-<<<<<<< HEAD
-            foreach (var pool in pools.Values)
-=======
             foreach(var pool in pools.Values)
->>>>>>> d692f5cc
                 pool.Stop();
 
             shareRelay?.Stop();
@@ -814,11 +722,7 @@
             var runtime = Environment.Is64BitProcess ? "win-x64" : "win-86";
             var appRoot = Path.GetDirectoryName(Assembly.GetExecutingAssembly().Location);
 
-<<<<<<< HEAD
-            foreach (var nativeLib in NativeLibs)
-=======
             foreach(var nativeLib in NativeLibs)
->>>>>>> d692f5cc
             {
                 var path = Path.Combine(appRoot, "runtimes", runtime, "native", nativeLib);
                 var result = LoadLibraryEx(path, IntPtr.Zero, 0);
@@ -828,8 +732,4 @@
             }
         }
     }
-<<<<<<< HEAD
-}
-=======
-}
->>>>>>> d692f5cc
+}