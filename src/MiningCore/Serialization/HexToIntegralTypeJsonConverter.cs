--- conflicted
+++ resolved
@@ -1,8 +1,4 @@
-<<<<<<< HEAD
-﻿using System;
-=======
 using System;
->>>>>>> d692f5cc
 using System.Globalization;
 using System.Numerics;
 using MiningCore.Extensions;
@@ -48,8 +44,4 @@
             return Convert.ChangeType(val, underlyingType ?? typeof(T));
         }
     }
-<<<<<<< HEAD
-}
-=======
-}
->>>>>>> d692f5cc
+}