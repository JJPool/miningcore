--- conflicted
+++ resolved
@@ -1,8 +1,4 @@
-<<<<<<< HEAD
-﻿using System;
-=======
 using System;
->>>>>>> d692f5cc
 using MiningCore.Extensions;
 using NBitcoin;
 using NBitcoin.DataEncoders;
@@ -120,8 +116,4 @@
             nNonce = string.Empty;
         }
     }
-<<<<<<< HEAD
-}
-=======
-}
->>>>>>> d692f5cc
+}