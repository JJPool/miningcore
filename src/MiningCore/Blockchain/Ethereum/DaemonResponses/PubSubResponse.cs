--- conflicted
+++ resolved
@@ -1,16 +1,8 @@
-<<<<<<< HEAD
-﻿namespace MiningCore.Blockchain.Ethereum.DaemonResponses
-=======
 namespace MiningCore.Blockchain.Ethereum.DaemonResponses
->>>>>>> d692f5cc
 {
     public class PubSubParams<T>
     {
         public string Subscription { get; set; }
         public T Result { get; set; }
     }
-<<<<<<< HEAD
-}
-=======
-}
->>>>>>> d692f5cc
+}