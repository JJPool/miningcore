<<<<<<< HEAD
﻿using System;
=======
using System;
>>>>>>> d692f5cc

namespace MiningCore.Blockchain.Ethereum
{
    public class EthereumUtils
    {
        public static void DetectNetworkAndChain(string netVersionResponse, string parityChainResponse,
            out EthereumNetworkType networkType, out ParityChainType chainType)
        {
            // convert network
            if (int.TryParse(netVersionResponse, out var netWorkTypeInt))
            {
                networkType = (EthereumNetworkType) netWorkTypeInt;

                if (!Enum.IsDefined(typeof(EthereumNetworkType), networkType))
                    networkType = EthereumNetworkType.Unknown;
            }

            else
                networkType = EthereumNetworkType.Unknown;

            // convert chain
            if (!Enum.TryParse(parityChainResponse, true, out chainType))
            {
                if (parityChainResponse.ToLower() == "ethereum classic")
                    chainType = ParityChainType.Classic;
                else
                    chainType = ParityChainType.Unknown;
            }

            if (chainType == ParityChainType.Foundation)
                chainType = ParityChainType.Mainnet;
        }
    }
<<<<<<< HEAD
}
=======
}
>>>>>>> d692f5cc
<|MERGE_RESOLUTION|>--- conflicted
+++ resolved
@@ -1,8 +1,4 @@
-<<<<<<< HEAD
-﻿using System;
-=======
 using System;
->>>>>>> d692f5cc
 
 namespace MiningCore.Blockchain.Ethereum
 {
@@ -36,8 +32,4 @@
                 chainType = ParityChainType.Mainnet;
         }
     }
-<<<<<<< HEAD
-}
-=======
-}
->>>>>>> d692f5cc
+}