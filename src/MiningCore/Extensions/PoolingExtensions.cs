<<<<<<< HEAD
﻿using System;
=======
using System;
>>>>>>> d692f5cc
using System.Collections.Generic;
using System.Text;
using MiningCore.Buffers;

namespace MiningCore.Extensions
{
    public static class PoolingExtensions
    {
        public static void Dispose<T>(this IEnumerable<PooledArraySegment<T>> col)
        {
<<<<<<< HEAD
            foreach (var seg in col)
                seg.Dispose();
        }
    }
}
=======
            foreach(var seg in col)
                seg.Dispose();
        }
    }
}
>>>>>>> d692f5cc
<|MERGE_RESOLUTION|>--- conflicted
+++ resolved
@@ -1,8 +1,4 @@
-<<<<<<< HEAD
-﻿using System;
-=======
 using System;
->>>>>>> d692f5cc
 using System.Collections.Generic;
 using System.Text;
 using MiningCore.Buffers;
@@ -13,16 +9,8 @@
     {
         public static void Dispose<T>(this IEnumerable<PooledArraySegment<T>> col)
         {
-<<<<<<< HEAD
-            foreach (var seg in col)
-                seg.Dispose();
-        }
-    }
-}
-=======
             foreach(var seg in col)
                 seg.Dispose();
         }
     }
-}
->>>>>>> d692f5cc
+}